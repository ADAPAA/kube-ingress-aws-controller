--- conflicted
+++ resolved
@@ -1,12 +1,9 @@
 # Kubernetes Ingress Controller for AWS
 
-<<<<<<< HEAD
 This is an ingress controller for [Kubernetes](http://kubernetes.io/) — the open-source container deployment, scaling, and management system — on AWS. It runs inside a Kubernetes cluster to monitor changes to your ingress resources and orchestrate [AWS Load Balancers](https://aws.amazon.com/elasticloadbalancing/) accordingly.
-=======
+
 [![Build Status](https://travis-ci.org/zalando-incubator/kube-ingress-aws-controller.svg?branch=master)](https://travis-ci.org/zalando-incubator/kube-ingress-aws-controller)
 
-This is an ingress controller for [Kubernetes](http://kubernetes.io/), the open-source container deployment, scaling, and management system. This controller, which is currently under active development, runs inside a Kubernetes cluster to monitor changes to your ingress resources and orchestrate [AWS Load Balancers](https://aws.amazon.com/elasticloadbalancing/) accordingly.
->>>>>>> 2a4ddaee
 
 This ingress controller uses your EC2 instance metadata to find the CloudFormation stack that it belongs to, and then uses this information to discover the required AWS resources attached to each newly created [Application Load Balancer](https://aws.amazon.com/elasticloadbalancing/applicationloadbalancer/).
 
